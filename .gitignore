/target
<<<<<<< HEAD
*.sqlite
=======
>>>>>>> 45628b1b
.idea
.vscode

*.todo.md<|MERGE_RESOLUTION|>--- conflicted
+++ resolved
@@ -1,8 +1,9 @@
 /target
-<<<<<<< HEAD
 *.sqlite
-=======
->>>>>>> 45628b1b
+.idea
+.vscode
+
+*.todo.md
 .idea
 .vscode
 
