use crate::helper::{draw_ui, run_event_thread, run_timer_thread};
use crate::models::{
    AnalyzeArgs, AppState, CommandArgs, LSType, PomoStatus, PomodoroEvent, TableRow,
};
use crate::{
    helper::{self, get_home_directory},
    models::{format_string_with_color, Color, DoneArgs, LSArgs, PomoTask, Task, TaskStatus},
    repository,
};
use chrono::Local;
use crossterm::cursor;
use crossterm::{execute, terminal};
use std::io::stdout;
use std::sync::mpsc;
use std::thread;
use std::time::Duration;

/// When we have to map types 10000000000000000000 times in rust the most simple tasks like passing
/// to a fucking function, why the fuck they say Rust's performance is good?????????
pub fn handle_ls(args: &LSArgs) -> Result<(), String> {
    args.validate().map_err(|e| format!("Err: {}", e))?;

    let t: Vec<Box<dyn TableRow>> = match args.ls_type {
        LSType::Task => repository::get_tasks(args)
<<<<<<< HEAD
            .map_err(|e| format_string_with_color(e.as_str(), Color::Red))?
=======
            .map_err(|e| format_string_with_color(e.as_str(), Color::Red))
            .unwrap()
>>>>>>> 45628b1b
            .into_iter()
            .map(|t| Box::new(t) as Box<dyn TableRow>)
            .collect(),

        LSType::Pomo => repository::get_pomodoro(args)
<<<<<<< HEAD
            .map_err(|e| format_string_with_color(e.as_str(), Color::Red))?
=======
            .map_err(|e| format_string_with_color(e.as_str(), Color::Red))
            .unwrap()
>>>>>>> 45628b1b
            .into_iter()
            .map(|t| Box::new(t) as Box<dyn TableRow>)
            .collect(),
    };
<<<<<<< HEAD

    let due_date = Local::now() + chrono::Duration::days(args.days as i64);
    let text = format_string_with_color(
        format!("Results tasks with due_date as {} or before:\n", due_date.format("%Y-%m-%d")).as_str(),
        Color::Green,
    );

    println!("{}",text);
=======

    let due_date = Local::now() + chrono::Duration::days(args.days as i64);
    let text = format_string_with_color(
        format!(
            "Results tasks with due_date as {} or before:\n",
            due_date.format("%Y-%m-%d")
        )
        .as_str(),
        Color::Green,
    );

    println!("{}", text);
>>>>>>> 45628b1b
    helper::print_tables(&t)
}

pub fn handel_add_task(task: Task) -> Result<(), String> {
    task.validate().map_err(|e| format!("Err: {}", e))?;

    let mut task = task;

    repository::save_task(&mut task)
        .map_err(|e| format_string_with_color(format!("Error: {}", e).as_str(), Color::Red))?;

    helper::print_tasks_table(&vec![task])
}

pub fn handle_init_db() -> Result<(), String> {
    let home_dir = get_home_directory()?;

    repository::init_db(home_dir)
}

<<<<<<< HEAD
pub fn handle_analyze(_: AnalyzeArgs) -> Result<(), String> {
    Err("Not implemented yet".to_string())
=======
pub fn handle_analyze(analyze_args: AnalyzeArgs) -> Result<(), String> {
    analyze_args.validate().map_err(|e| format!("Err: {}", e))?;

    let mut analysis_volumes: Vec<Box<dyn TableRow>>;
    analysis_volumes = repository::get_analysis(&analyze_args)
        .map_err(|e| format!("Err: {}", e))
        .unwrap()
        .into_iter()
        .map(|t| Box::new(t) as Box<dyn TableRow>)
        .collect();

    helper::print_tables(&analysis_volumes).map_err(|e| format!("Error printing tables: {}", e))?;
    Ok(())
>>>>>>> 45628b1b
}

pub fn handle_done(done_args: DoneArgs) -> Result<(), String> {
    let task = repository::get_task_by_id(done_args.id)?;

    if task.status == TaskStatus::Done {
        return Err("Task is already done".to_string());
    };

    repository::done_task(done_args.id).map_err(|e| format!("Error: {}", e))?;

    println!(
        "{}\n\n",
        format_string_with_color("marked task as done", Color::Green)
    );

    helper::print_tasks_table(&vec![task])
}

pub fn handle_pomodoro(pomo_task: PomoTask) -> Result<(), String> {
    pomo_task.validate()?;

    let mut pomo_value = pomo_task;
    repository::add_pomodoro(&mut pomo_value)?;

    helper::clear_terminal_screen()?;

    control_terminal(&mut pomo_value)
}

pub fn control_terminal(pomo_task: &mut PomoTask) -> Result<(), String> {
    let mut stdout = stdout();

    // --- Setup Terminal ---
    terminal::enable_raw_mode().map_err(|e| e.to_string())?;
    // Enter alternate screen to keep main terminal clean. Hide cursor.
    execute!(stdout, terminal::EnterAlternateScreen, cursor::Hide).map_err(|e| e.to_string())?;

    let initial_duration = pomo_task.duration.to_time_duration();

    let (term_width, term_height) = terminal::size().map_err(|e| e.to_string())?;

    let mut app_state = AppState {
        title: pomo_task.title.clone(),
        term_width,
        term_height,
        current_time: initial_duration,
        quited: false,
    };

    let (time_update_tx, time_update_rx) = mpsc::channel::<Duration>();
    let (event_tx, event_rx) = mpsc::channel::<PomodoroEvent>();

    let (timer_quit_tx, timer_quit_rx) = mpsc::channel::<()>();
    let (event_thread_quit_tx, event_thread_quit_rx) = mpsc::channel::<()>();

    let timer_handle = {
        let time_update_tx_clone = time_update_tx.clone();
        thread::spawn(move || {
            run_timer_thread(initial_duration, time_update_tx_clone, timer_quit_rx);
        })
    };

    let event_handle = {
        let event_tx_clone = event_tx.clone();
        thread::spawn(move || {
            run_event_thread(event_tx_clone, event_thread_quit_rx);
        })
    };

    draw_ui(&mut stdout, &app_state).map_err(|e| e.to_string())?;

    loop {
        // Process incoming messages non-blockingly.
        // Order of checking: events first, then time updates.

        // Check for application events (Resize, Quit)
        match event_rx.try_recv() {
            Ok(PomodoroEvent::Quit) => {
                app_state.quited = true;
                break; // Exit main loop.
            }
            Ok(PomodoroEvent::Resize(new_width, new_height)) => {
                println!("Resizing to {}x{}", new_width, new_height);
                app_state.term_width = new_width;
                app_state.term_height = new_height;
                draw_ui(&mut stdout, &app_state)?;
            }
            Err(mpsc::TryRecvError::Empty) => {
                // No event, continue.
            }
            Err(mpsc::TryRecvError::Disconnected) => {
                // Event thread terminated, should also quit.
                app_state.quited = true;
                break;
            }
        }

        // Check for time updates from the timer thread.
        match time_update_rx.try_recv() {
            Ok(new_time) => {
                app_state.current_time = new_time;
                draw_ui(&mut stdout, &app_state)?;
                if app_state.current_time == Duration::ZERO {
                    // Optional: Display "Time's up!" message here before breaking.
                    // For now, just break the loop.
                    break;
                }
            }
            Err(mpsc::TryRecvError::Empty) => {
                // No time update, continue.
            }
            Err(mpsc::TryRecvError::Disconnected) => {
                // Timer thread terminated. If not due to time up, this might be an issue.
                // If time is already zero, this is expected.
                if app_state.current_time != Duration::ZERO {
                    // Timer thread died unexpectedly.
                }
                break;
            }
        }

        // Small sleep to prevent main loop from busy-waiting excessively.
        // This also determines the responsiveness to channel messages.
        thread::sleep(Duration::from_millis(50));
    }

    let _ = timer_quit_tx.send(());
    let _ = event_thread_quit_tx.send(());

    // Wait for threads to finish (optional but good practice).
    let _ = timer_handle.join();
    let _ = event_handle.join();

    // Restore terminal: Leave alternate screen, show cursor.
    execute!(stdout, terminal::LeaveAlternateScreen, cursor::Show).map_err(|e| e.to_string())?;

    terminal::disable_raw_mode().map_err(|e| e.to_string())?;

    pomo_task.end_time = Local::now();

    if app_state.quited {
        pomo_task.status = PomoStatus::Paused;
    } else {
        pomo_task.status = PomoStatus::Finished
    }

    repository::update_pomodoro(pomo_task)
}<|MERGE_RESOLUTION|>--- conflicted
+++ resolved
@@ -22,37 +22,19 @@
 
     let t: Vec<Box<dyn TableRow>> = match args.ls_type {
         LSType::Task => repository::get_tasks(args)
-<<<<<<< HEAD
-            .map_err(|e| format_string_with_color(e.as_str(), Color::Red))?
-=======
             .map_err(|e| format_string_with_color(e.as_str(), Color::Red))
             .unwrap()
->>>>>>> 45628b1b
             .into_iter()
             .map(|t| Box::new(t) as Box<dyn TableRow>)
             .collect(),
 
         LSType::Pomo => repository::get_pomodoro(args)
-<<<<<<< HEAD
-            .map_err(|e| format_string_with_color(e.as_str(), Color::Red))?
-=======
             .map_err(|e| format_string_with_color(e.as_str(), Color::Red))
             .unwrap()
->>>>>>> 45628b1b
             .into_iter()
             .map(|t| Box::new(t) as Box<dyn TableRow>)
             .collect(),
     };
-<<<<<<< HEAD
-
-    let due_date = Local::now() + chrono::Duration::days(args.days as i64);
-    let text = format_string_with_color(
-        format!("Results tasks with due_date as {} or before:\n", due_date.format("%Y-%m-%d")).as_str(),
-        Color::Green,
-    );
-
-    println!("{}",text);
-=======
 
     let due_date = Local::now() + chrono::Duration::days(args.days as i64);
     let text = format_string_with_color(
@@ -65,7 +47,6 @@
     );
 
     println!("{}", text);
->>>>>>> 45628b1b
     helper::print_tables(&t)
 }
 
@@ -86,15 +67,10 @@
     repository::init_db(home_dir)
 }
 
-<<<<<<< HEAD
-pub fn handle_analyze(_: AnalyzeArgs) -> Result<(), String> {
-    Err("Not implemented yet".to_string())
-=======
 pub fn handle_analyze(analyze_args: AnalyzeArgs) -> Result<(), String> {
     analyze_args.validate().map_err(|e| format!("Err: {}", e))?;
 
-    let mut analysis_volumes: Vec<Box<dyn TableRow>>;
-    analysis_volumes = repository::get_analysis(&analyze_args)
+    let analysis_volumes = repository::get_analysis(&analyze_args)
         .map_err(|e| format!("Err: {}", e))
         .unwrap()
         .into_iter()
@@ -103,7 +79,6 @@
 
     helper::print_tables(&analysis_volumes).map_err(|e| format!("Error printing tables: {}", e))?;
     Ok(())
->>>>>>> 45628b1b
 }
 
 pub fn handle_done(done_args: DoneArgs) -> Result<(), String> {
